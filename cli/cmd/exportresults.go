--- conflicted
+++ resolved
@@ -18,8 +18,6 @@
 import (
 	"context"
 	"fmt"
-
-	"github.com/openclarity/vmclarity/shared/pkg/families/malware"
 
 	cdx "github.com/CycloneDX/cyclonedx-go"
 	"github.com/openclarity/kubeclarity/shared/pkg/scanner"
@@ -572,16 +570,8 @@
 	}
 
 	if config.Vulnerabilities.Enabled {
-<<<<<<< HEAD
 		if err := e.ExportVulResult(res, famerr); err != nil {
 			errors = appendExportError("vulnerabilties", err, errors)
-=======
-		err := e.ExportVulResult(res, famerr)
-		if err != nil {
-			err = fmt.Errorf("failed to export vulnerabilities to server: %w", err)
-			logger.Error(err)
-			errors = append(errors, err)
->>>>>>> 02ff739f
 		}
 	}
 
