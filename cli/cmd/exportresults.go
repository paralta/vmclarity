// Copyright © 2023 Cisco Systems, Inc. and its affiliates.
// All rights reserved.
//
// Licensed under the Apache License, Version 2.0 (the "License");
// you may not use this file except in compliance with the License.
// You may obtain a copy of the License at
//
//     http://www.apache.org/licenses/LICENSE-2.0
//
// Unless required by applicable law or agreed to in writing, software
// distributed under the License is distributed on an "AS IS" BASIS,
// WITHOUT WARRANTIES OR CONDITIONS OF ANY KIND, either express or implied.
// See the License for the specific language governing permissions and
// limitations under the License.

package cmd

import (
	"context"
	"fmt"

	"github.com/openclarity/vmclarity/shared/pkg/families/malware"

	cdx "github.com/CycloneDX/cyclonedx-go"
	"github.com/openclarity/kubeclarity/shared/pkg/scanner"
	"github.com/openclarity/kubeclarity/shared/pkg/utils/cyclonedx_helper"

	"github.com/openclarity/vmclarity/api/models"
	"github.com/openclarity/vmclarity/shared/pkg/backendclient"
	"github.com/openclarity/vmclarity/shared/pkg/families"
	"github.com/openclarity/vmclarity/shared/pkg/families/exploits"
	"github.com/openclarity/vmclarity/shared/pkg/families/misconfiguration"
	misconfigurationTypes "github.com/openclarity/vmclarity/shared/pkg/families/misconfiguration/types"
	"github.com/openclarity/vmclarity/shared/pkg/families/results"
	"github.com/openclarity/vmclarity/shared/pkg/families/sbom"
	"github.com/openclarity/vmclarity/shared/pkg/families/secrets"

	"github.com/openclarity/vmclarity/shared/pkg/families/types"
	"github.com/openclarity/vmclarity/shared/pkg/families/vulnerabilities"
	"github.com/openclarity/vmclarity/shared/pkg/utils"
)

type Exporter struct {
	client *backendclient.BackendClient
}

func CreateExporter() (*Exporter, error) {
	client, err := backendclient.Create(server)
	if err != nil {
		return nil, fmt.Errorf("unable to create VMClarity API client. server=%v: %w", server, err)
	}

	return &Exporter{
		client: client,
	}, nil
}

func convertSBOMResultToAPIModel(sbomResults *sbom.Results) *models.SbomScan {
	packages := []models.Package{}

	if sbomResults.SBOM.Components != nil {
		for _, component := range *sbomResults.SBOM.Components {
			packages = append(packages, *convertPackageInfoToAPIModel(component))
		}
	}

	return &models.SbomScan{
		Packages: &packages,
	}
}

func convertPackageInfoToAPIModel(component cdx.Component) *models.Package {
	return &models.Package{
		Cpes:     utils.PointerTo([]string{component.CPE}),
		Language: utils.PointerTo(cyclonedx_helper.GetComponentLanguage(component)),
		Licenses: convertPackageLicencesToAPIModel(component.Licenses),
		Name:     utils.PointerTo(component.Name),
		Purl:     utils.PointerTo(component.PackageURL),
		Type:     utils.PointerTo(string(component.Type)),
		Version:  utils.PointerTo(component.Version),
	}
}

func convertPackageLicencesToAPIModel(licenses *cdx.Licenses) *[]string {
	if licenses == nil {
		return nil
	}
	// nolint:prealloc
	var ret []string
	for _, lic := range *licenses {
		if lic.License == nil {
			continue
		}
		ret = append(ret, lic.License.Name)
	}

	return &ret
}

func convertVulnResultToAPIModel(vulnerabilitiesResults *vulnerabilities.Results) *models.VulnerabilityScan {
	// nolint:prealloc
	var vuls []models.Vulnerability
	for _, vulCandidates := range vulnerabilitiesResults.MergedResults.MergedVulnerabilitiesByKey {
		if len(vulCandidates) < 1 {
			continue
		}

		vulCandidate := vulCandidates[0]

		vul := models.Vulnerability{
			Cvss:              convertVulnCvssToAPIModel(vulCandidate.Vulnerability.CVSS),
			Description:       utils.PointerTo(vulCandidate.Vulnerability.Description),
			Distro:            convertVulnDistroToAPIModel(vulCandidate.Vulnerability.Distro),
			Fix:               convertVulnFixToAPIModel(vulCandidate.Vulnerability.Fix),
			LayerId:           utils.PointerTo(vulCandidate.Vulnerability.LayerID),
			Links:             utils.PointerTo(vulCandidate.Vulnerability.Links),
			Package:           convertVulnPackageToAPIModel(vulCandidate.Vulnerability.Package),
			Path:              utils.PointerTo(vulCandidate.Vulnerability.Path),
			Severity:          utils.PointerTo(models.VulnerabilitySeverity(vulCandidate.Vulnerability.Severity)),
			VulnerabilityName: utils.PointerTo(vulCandidate.Vulnerability.ID),
		}
		vuls = append(vuls, vul)
	}

	return &models.VulnerabilityScan{
		Vulnerabilities: &vuls,
	}
}

func convertVulnFixToAPIModel(fix scanner.Fix) *models.VulnerabilityFix {
	return &models.VulnerabilityFix{
		State:    utils.PointerTo(fix.State),
		Versions: utils.PointerTo(fix.Versions),
	}
}

func convertVulnDistroToAPIModel(distro scanner.Distro) *models.VulnerabilityDistro {
	return &models.VulnerabilityDistro{
		IDLike:  utils.PointerTo(distro.IDLike),
		Name:    utils.PointerTo(distro.Name),
		Version: utils.PointerTo(distro.Version),
	}
}

func convertVulnPackageToAPIModel(p scanner.Package) *models.Package {
	return &models.Package{
		Cpes:     utils.PointerTo(p.CPEs),
		Language: utils.PointerTo(p.Language),
		Licenses: utils.PointerTo(p.Licenses),
		Name:     utils.PointerTo(p.Name),
		Purl:     utils.PointerTo(p.PURL),
		Type:     utils.PointerTo(p.Type),
		Version:  utils.PointerTo(p.Version),
	}
}

func convertVulnCvssToAPIModel(cvss []scanner.CVSS) *[]models.VulnerabilityCvss {
	if cvss == nil {
		return nil
	}
	// nolint:prealloc
	var ret []models.VulnerabilityCvss
	for _, c := range cvss {
		var exploitabilityScore *float32
		if c.Metrics.ExploitabilityScore != nil {
			exploitabilityScore = utils.PointerTo[float32](float32(*c.Metrics.ExploitabilityScore))
		}
		var impactScore *float32
		if c.Metrics.ImpactScore != nil {
			impactScore = utils.PointerTo[float32](float32(*c.Metrics.ImpactScore))
		}
		ret = append(ret, models.VulnerabilityCvss{
			Metrics: &models.VulnerabilityCvssMetrics{
				BaseScore:           utils.PointerTo(float32(c.Metrics.BaseScore)),
				ExploitabilityScore: exploitabilityScore,
				ImpactScore:         impactScore,
			},
			Vector:  utils.PointerTo(c.Vector),
			Version: utils.PointerTo(c.Version),
		})
	}

	return &ret
}

func (e *Exporter) MarkScanResultInProgress() error {
	scanResult, err := e.client.GetScanResult(context.TODO(), scanResultID, models.GetScanResultsScanResultIDParams{})
	if err != nil {
		return fmt.Errorf("failed to get scan result: %w", err)
	}

	if scanResult.Status == nil {
		scanResult.Status = &models.TargetScanStatus{}
	}
	if scanResult.Status.General == nil {
		scanResult.Status.General = &models.TargetScanState{}
	}

	state := models.INPROGRESS
	scanResult.Status.General.State = &state

	err = e.client.PatchScanResult(context.TODO(), scanResult, scanResultID)
	if err != nil {
		return fmt.Errorf("failed to patch scan result: %w", err)
	}

	return nil
}

func (e *Exporter) MarkScanResultDone(errors []error) error {
	scanResult, err := e.client.GetScanResult(context.TODO(), scanResultID, models.GetScanResultsScanResultIDParams{})
	if err != nil {
		return fmt.Errorf("failed to get scan result: %w", err)
	}

	if scanResult.Status == nil {
		scanResult.Status = &models.TargetScanStatus{}
	}
	if scanResult.Status.General == nil {
		scanResult.Status.General = &models.TargetScanState{}
	}

	state := models.DONE
	scanResult.Status.General.State = &state

	// If we had any errors running the family or exporting results add it
	// to the general errors
	if len(errors) > 0 {
		var errorStrs []string
		// Pull the errors list out so that we can append to it (if there are
		// any errors at this point I would have hoped the orcestrator wouldn't
		// have spawned the VM) but we never know.
		if scanResult.Status.General.Errors != nil {
			errorStrs = *scanResult.Status.General.Errors
		}
		for _, err := range errors {
			if err != nil {
				errorStrs = append(errorStrs, err.Error())
			}
		}
		if len(errorStrs) > 0 {
			scanResult.Status.General.Errors = &errorStrs
		}
	}

	err = e.client.PatchScanResult(context.TODO(), scanResult, scanResultID)
	if err != nil {
		return fmt.Errorf("failed to patch scan result: %w", err)
	}

	return nil
}

func (e *Exporter) ExportSbomResult(res *results.Results, famerr families.RunErrors) error {
	scanResult, err := e.client.GetScanResult(context.TODO(), scanResultID, models.GetScanResultsScanResultIDParams{})
	if err != nil {
		return fmt.Errorf("failed to get scan result: %w", err)
	}

	if scanResult.Status == nil {
		scanResult.Status = &models.TargetScanStatus{}
	}
	if scanResult.Status.Sbom == nil {
		scanResult.Status.Sbom = &models.TargetScanState{}
	}
	if scanResult.Summary == nil {
		scanResult.Summary = &models.ScanFindingsSummary{}
	}

	errors := []string{}

	if err, ok := famerr[types.SBOM]; ok {
		errors = append(errors, err.Error())
	} else {
		sbomResults, err := results.GetResult[*sbom.Results](res)
		if err != nil {
			errors = append(errors, fmt.Errorf("failed to get sbom from scan: %w", err).Error())
		} else {
			scanResult.Sboms = convertSBOMResultToAPIModel(sbomResults)
			if scanResult.Sboms.Packages != nil {
				scanResult.Summary.TotalPackages = utils.PointerTo(len(*scanResult.Sboms.Packages))
			}
		}
	}

	state := models.DONE
	scanResult.Status.Sbom.State = &state
	scanResult.Status.Sbom.Errors = &errors

	err = e.client.PatchScanResult(context.TODO(), scanResult, scanResultID)
	if err != nil {
		return fmt.Errorf("failed to patch scan result: %w", err)
	}

	return nil
}

func (e *Exporter) ExportVulResult(res *results.Results, famerr families.RunErrors) error {
	scanResult, err := e.client.GetScanResult(context.TODO(), scanResultID, models.GetScanResultsScanResultIDParams{})
	if err != nil {
		return fmt.Errorf("failed to get scan result: %w", err)
	}

	if scanResult.Status == nil {
		scanResult.Status = &models.TargetScanStatus{}
	}
	if scanResult.Status.Vulnerabilities == nil {
		scanResult.Status.Vulnerabilities = &models.TargetScanState{}
	}
	if scanResult.Summary == nil {
		scanResult.Summary = &models.ScanFindingsSummary{}
	}

	errors := []string{}

	if err, ok := famerr[types.Vulnerabilities]; ok {
		errors = append(errors, err.Error())
	} else {
		vulnerabilitiesResults, err := results.GetResult[*vulnerabilities.Results](res)
		if err != nil {
			errors = append(errors, fmt.Errorf("failed to get vulnerabilities from scan: %w", err).Error())
		} else {
			scanResult.Vulnerabilities = convertVulnResultToAPIModel(vulnerabilitiesResults)
		}
		scanResult.Summary.TotalVulnerabilities = utils.GetVulnerabilityTotalsPerSeverity(scanResult.Vulnerabilities.Vulnerabilities)
	}

	state := models.DONE
	scanResult.Status.Vulnerabilities.State = &state
	scanResult.Status.Vulnerabilities.Errors = &errors

	err = e.client.PatchScanResult(context.TODO(), scanResult, scanResultID)
	if err != nil {
		return fmt.Errorf("failed to patch scan result: %w", err)
	}

	return nil
}

func (e *Exporter) ExportSecretsResult(res *results.Results, famerr families.RunErrors) error {
	scanResult, err := e.client.GetScanResult(context.TODO(), scanResultID, models.GetScanResultsScanResultIDParams{})
	if err != nil {
		return fmt.Errorf("failed to get scan result: %w", err)
	}

	if scanResult.Status == nil {
		scanResult.Status = &models.TargetScanStatus{}
	}
	if scanResult.Status.Secrets == nil {
		scanResult.Status.Secrets = &models.TargetScanState{}
	}

	if scanResult.Summary == nil {
		scanResult.Summary = &models.ScanFindingsSummary{}
	}

	errors := []string{}

	if err, ok := famerr[types.Secrets]; ok {
		errors = append(errors, err.Error())
	} else {
		secretsResults, err := results.GetResult[*secrets.Results](res)
		if err != nil {
			errors = append(errors, fmt.Errorf("failed to get secrets results from scan: %w", err).Error())
		} else {
			scanResult.Secrets = convertSecretsResultToAPIModel(secretsResults)
			if scanResult.Secrets.Secrets != nil {
				scanResult.Summary.TotalSecrets = utils.PointerTo(len(*scanResult.Secrets.Secrets))
			}
		}
	}

	state := models.DONE
	scanResult.Status.Secrets.State = &state
	scanResult.Status.Secrets.Errors = &errors

	err = e.client.PatchScanResult(context.TODO(), scanResult, scanResultID)
	if err != nil {
		return fmt.Errorf("failed to patch scan result: %w", err)
	}

	return nil
}

func (e *Exporter) ExportMalwareResult(res *results.Results, famerr families.RunErrors) error {
	scanResult, err := e.client.GetScanResult(context.TODO(), scanResultID, models.GetScanResultsScanResultIDParams{})
	if err != nil {
		return fmt.Errorf("failed to get scan result: %w", err)
	}

	if scanResult.Status == nil {
		scanResult.Status = &models.TargetScanStatus{}
	}
	if scanResult.Status.Malware == nil {
		scanResult.Status.Malware = &models.TargetScanState{}
	}

	errors := []string{}

	if err, ok := famerr[types.Malware]; ok {
		errors = append(errors, err.Error())
	} else {
		malwareResults, err := results.GetResult[*malware.MergedResults](res)
		if err != nil {
			errors = append(errors, fmt.Errorf("failed to get malware results from scan: %w", err).Error())
		} else {
			scanResult.Malware = convertMalwareResultToAPIModel(malwareResults)
			if scanResult.Malware.Malware != nil {
				scanResult.Summary.TotalMalware = utils.PointerTo[int](len(*scanResult.Malware.Malware))
			}
		}
	}

	state := models.DONE
	scanResult.Status.Malware.State = &state
	scanResult.Status.Malware.Errors = &errors

	if err = e.client.PatchScanResult(context.TODO(), scanResult, scanResultID); err != nil {
		return fmt.Errorf("failed to patch scan result: %w", err)
	}

	return nil
}

func convertMalwareResultToAPIModel(malwareResults *malware.MergedResults) *models.MalwareScan {
	if malwareResults == nil {
		return &models.MalwareScan{}
	}

	malwareList := []models.Malware{}
	for _, m := range malwareResults.DetectedMalware {
		mal := m // Prevent loop variable pointer export
		malwareList = append(malwareList, models.Malware{
			MalwareName: &mal.MalwareName,
			MalwareType: &mal.MalwareType,
			Path:        &mal.Path,
		})
	}

	metadata := []models.ScannerMetadata{}
	for name, summary := range malwareResults.Metadata {
		nameVal := name // Prevent loop variable pointer export
		metadata = append(metadata, models.ScannerMetadata{
			ScannerName: &nameVal,
			ScannerSummary: &models.ScannerSummary{
				DataRead:           &summary.DataRead,
				DataScanned:        &summary.DataScanned,
				EngineVersion:      &summary.EngineVersion,
				InfectedFiles:      &summary.InfectedFiles,
				KnownViruses:       &summary.KnownViruses,
				ScannedDirectories: &summary.ScannedDirectories,
				ScannedFiles:       &summary.ScannedFiles,
				SuspectedFiles:     &summary.SuspectedFiles,
				TimeTaken:          &summary.TimeTaken,
			},
		})
	}

	return &models.MalwareScan{
		Malware:  &malwareList,
		Metadata: &metadata,
	}
}

func convertSecretsResultToAPIModel(secretsResults *secrets.Results) *models.SecretScan {
	if secretsResults == nil || secretsResults.MergedResults == nil {
		return &models.SecretScan{}
	}

	var secretsSlice []models.Secret
	for _, resultsCandidate := range secretsResults.MergedResults.Results {
		for i := range resultsCandidate.Findings {
			finding := resultsCandidate.Findings[i]
			secretsSlice = append(secretsSlice, models.Secret{
				Description: &finding.Description,
				EndLine:     &finding.EndLine,
				FilePath:    &finding.File,
				Fingerprint: &finding.Fingerprint,
				StartLine:   &finding.StartLine,
			})
		}
	}

	if secretsSlice == nil {
		return &models.SecretScan{}
	}

	return &models.SecretScan{
		Secrets: &secretsSlice,
	}
}

func convertExploitsResultToAPIModel(exploitsResults *exploits.Results) *models.ExploitScan {
	if exploitsResults == nil || exploitsResults.Exploits == nil {
		return &models.ExploitScan{}
	}

	// nolint:prealloc
	var retExploits []models.Exploit

	for i := range exploitsResults.Exploits {
		exploit := exploitsResults.Exploits[i]
		retExploits = append(retExploits, models.Exploit{
			CveID:       &exploit.CveID,
			Description: &exploit.Description,
			Name:        &exploit.Name,
			SourceDB:    &exploit.SourceDB,
			Title:       &exploit.Title,
			Urls:        &exploit.URLs,
		})
	}

	if retExploits == nil {
		return &models.ExploitScan{}
	}

	return &models.ExploitScan{
		Exploits: &retExploits,
	}
}

func (e *Exporter) ExportExploitsResult(res *results.Results, famerr families.RunErrors) error {
	scanResult, err := e.client.GetScanResult(context.TODO(), scanResultID, models.GetScanResultsScanResultIDParams{})
	if err != nil {
		return fmt.Errorf("failed to get scan result: %w", err)
	}

	if scanResult.Status == nil {
		scanResult.Status = &models.TargetScanStatus{}
	}
	if scanResult.Status.Exploits == nil {
		scanResult.Status.Exploits = &models.TargetScanState{}
	}
	if scanResult.Summary == nil {
		scanResult.Summary = &models.ScanFindingsSummary{}
	}

	errors := []string{}

	if err, ok := famerr[types.Exploits]; ok {
		errors = append(errors, err.Error())
	} else {
		exploitsResults, err := results.GetResult[*exploits.Results](res)
		if err != nil {
			errors = append(errors, fmt.Errorf("failed to get exploits results from scan: %w", err).Error())
		} else {
			scanResult.Exploits = convertExploitsResultToAPIModel(exploitsResults)
			if scanResult.Exploits.Exploits != nil {
				scanResult.Summary.TotalExploits = utils.PointerTo(len(*scanResult.Exploits.Exploits))
			}
		}
	}

	state := models.DONE
	scanResult.Status.Exploits.State = &state
	scanResult.Status.Exploits.Errors = &errors

	err = e.client.PatchScanResult(context.TODO(), scanResult, scanResultID)
	if err != nil {
		return fmt.Errorf("failed to patch scan result: %w", err)
	}

	return nil
}

<<<<<<< HEAD
=======
func misconfigurationSeverityToAPIMisconfigurationSeverity(sev misconfigurationTypes.Severity) (models.MisconfigurationSeverity, error) {
	switch sev {
	case misconfigurationTypes.HighSeverity:
		return models.MisconfigurationSeverityHighSeverity, nil
	case misconfigurationTypes.MediumSeverity:
		return models.MisconfigurationSeverityMediumSeverity, nil
	case misconfigurationTypes.LowSeverity:
		return models.MisconfigurationSeverityLowSeverity, nil
	default:
		return models.MisconfigurationSeverityLowSeverity, fmt.Errorf("unknown severity level %v", sev)
	}
}

func convertMisconfigurationResultToAPIModel(misconfigurationResults *misconfiguration.Results) (*models.MisconfigurationScan, error) {
	if misconfigurationResults == nil || misconfigurationResults.Misconfigurations == nil {
		return &models.MisconfigurationScan{}, nil
	}

	retMisconfigurations := make([]models.Misconfiguration, len(misconfigurationResults.Misconfigurations))

	for i := range misconfigurationResults.Misconfigurations {
		// create a separate variable for the loop because we need
		// pointers for the API model and we can't safely take pointers
		// to a loop variable.
		misconfiguration := misconfigurationResults.Misconfigurations[i]

		severity, err := misconfigurationSeverityToAPIMisconfigurationSeverity(misconfiguration.Severity)
		if err != nil {
			return nil, fmt.Errorf("unable to convert scanner result severity to API severity: %w", err)
		}

		retMisconfigurations[i] = models.Misconfiguration{
			ScannerName:     &misconfiguration.ScannerName,
			ScannedPath:     &misconfiguration.ScannedPath,
			TestCategory:    &misconfiguration.TestCategory,
			TestID:          &misconfiguration.TestID,
			TestDescription: &misconfiguration.TestDescription,
			Severity:        &severity,
			Message:         &misconfiguration.Message,
			Remediation:     &misconfiguration.Remediation,
		}
	}

	return &models.MisconfigurationScan{
		Scanners:          utils.PointerTo(misconfigurationResults.Metadata.Scanners),
		Misconfigurations: &retMisconfigurations,
	}, nil
}

func (e *Exporter) ExportMisconfigurationResult(res *results.Results, famerr families.RunErrors) error {
	scanResult, err := e.client.GetScanResult(context.TODO(), scanResultID, models.GetScanResultsScanResultIDParams{})
	if err != nil {
		return fmt.Errorf("failed to get scan result: %w", err)
	}

	if scanResult.Status == nil {
		scanResult.Status = &models.TargetScanStatus{}
	}
	if scanResult.Status.Exploits == nil {
		scanResult.Status.Misconfigurations = &models.TargetScanState{}
	}
	if scanResult.Summary == nil {
		scanResult.Summary = &models.ScanFindingsSummary{}
	}

	var errors []string

	if err, ok := famerr[types.Misconfiguration]; ok {
		errors = append(errors, err.Error())
	} else {
		misconfigurationResults, err := results.GetResult[*misconfiguration.Results](res)
		if err != nil {
			errors = append(errors, fmt.Sprintf("failed to get misconfiguration results from scan: %v", err))
		} else {
			apiMisconfigurations, err := convertMisconfigurationResultToAPIModel(misconfigurationResults)
			if err != nil {
				errors = append(errors, fmt.Sprintf("failed to convert misconfiguration results from scan to API model: %v", err))
			} else {
				scanResult.Misconfigurations = apiMisconfigurations
				scanResult.Summary.TotalMisconfigurations = utils.PointerTo(len(misconfigurationResults.Misconfigurations))
			}
		}
	}

	state := models.DONE
	scanResult.Status.Misconfigurations.State = &state
	scanResult.Status.Misconfigurations.Errors = &errors

	err = e.client.PatchScanResult(context.TODO(), scanResult, scanResultID)
	if err != nil {
		return fmt.Errorf("failed to patch scan result: %w", err)
	}

	return nil
}

>>>>>>> b644ee03
// nolint:cyclop
func (e *Exporter) ExportResults(res *results.Results, famerr families.RunErrors) []error {
	var errors []error

	if config.SBOM.Enabled {
		if err := e.ExportSbomResult(res, famerr); err != nil {
			errors = appendExportError("sbom", err, errors)
		}
	}

	if config.Vulnerabilities.Enabled {
		if err := e.ExportVulResult(res, famerr); err != nil {
			errors = appendExportError("vulnerabilties", err, errors)
		}
	}

	if config.Secrets.Enabled {
		if err := e.ExportSecretsResult(res, famerr); err != nil {
			errors = appendExportError("secrets", err, errors)
		}
	}

	if config.Exploits.Enabled {
		if err := e.ExportExploitsResult(res, famerr); err != nil {
			errors = appendExportError("exploits", err, errors)
		}
	}

	if config.Malware.Enabled {
		if err := e.ExportMalwareResult(res, famerr); err != nil {
			errors = appendExportError("malware", err, errors)
		}
	}

	if config.Misconfiguration.Enabled {
		err := e.ExportMisconfigurationResult(res, famerr)
		if err != nil {
			err = fmt.Errorf("failed to export misconfiguration results to server: %w", err)
			logger.Error(err)
			errors = append(errors, err)
		}
	}

	return errors
}

func appendExportError(family string, err error, errors []error) []error {
	err = fmt.Errorf("failed to export %s result to server: %w", family, err)
	logger.Error(err)
	return append(errors, err)
}<|MERGE_RESOLUTION|>--- conflicted
+++ resolved
@@ -19,7 +19,6 @@
 	"context"
 	"fmt"
 
-	"github.com/openclarity/vmclarity/shared/pkg/families/malware"
 
 	cdx "github.com/CycloneDX/cyclonedx-go"
 	"github.com/openclarity/kubeclarity/shared/pkg/scanner"
@@ -34,6 +33,7 @@
 	"github.com/openclarity/vmclarity/shared/pkg/families/results"
 	"github.com/openclarity/vmclarity/shared/pkg/families/sbom"
 	"github.com/openclarity/vmclarity/shared/pkg/families/secrets"
+	"github.com/openclarity/vmclarity/shared/pkg/families/malware"
 
 	"github.com/openclarity/vmclarity/shared/pkg/families/types"
 	"github.com/openclarity/vmclarity/shared/pkg/families/vulnerabilities"
@@ -563,8 +563,7 @@
 	return nil
 }
 
-<<<<<<< HEAD
-=======
+// nolint:cyclop
 func misconfigurationSeverityToAPIMisconfigurationSeverity(sev misconfigurationTypes.Severity) (models.MisconfigurationSeverity, error) {
 	switch sev {
 	case misconfigurationTypes.HighSeverity:
@@ -661,7 +660,6 @@
 	return nil
 }
 
->>>>>>> b644ee03
 // nolint:cyclop
 func (e *Exporter) ExportResults(res *results.Results, famerr families.RunErrors) []error {
 	var errors []error
@@ -697,16 +695,14 @@
 	}
 
 	if config.Misconfiguration.Enabled {
-		err := e.ExportMisconfigurationResult(res, famerr)
-		if err != nil {
-			err = fmt.Errorf("failed to export misconfiguration results to server: %w", err)
-			logger.Error(err)
-			errors = append(errors, err)
+		if err := e.ExportMisconfigurationResult(res, famerr); err != nil {
+			errors = appendExportError("malware", err, errors)
 		}
 	}
 
 	return errors
 }
+
 
 func appendExportError(family string, err error, errors []error) []error {
 	err = fmt.Errorf("failed to export %s result to server: %w", family, err)
